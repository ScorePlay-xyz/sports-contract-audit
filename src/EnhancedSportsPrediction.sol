pragma solidity ^0.8.20;

// import "https://github.com/OpenZeppelin/openzeppelin-contracts/blob/master/contracts/token/ERC20/ERC20.sol";
import "@openzeppelin/contracts/token/ERC20/ERC20.sol";
// import "https://github.com/OpenZeppelin/openzeppelin-contracts/blob/master/contracts/access/Ownable.sol";
import "@openzeppelin/contracts/access/Ownable.sol";
// import "https://github.com/OpenZeppelin/openzeppelin-contracts/blob/master/contracts/utils/ReentrancyGuard.sol";
import "@openzeppelin/contracts/utils/ReentrancyGuard.sol";
import "@openzeppelin/contracts/token/ERC20/utils/SafeERC20.sol";

/// @title Enhanced Sports Prediction Contract
/// @notice Allows users to place bets on sports events with customizable outcomes
/// @dev Implements security features like ReentrancyGuard and Ownable
contract EnhancedSportsPrediction is Ownable, ReentrancyGuard {
    using SafeERC20 for IERC20;
    IERC20 public immutable collateralToken;
    address public oracle;
    uint256 public houseFee;
    uint256 public constant FEE_DENOMINATOR = 100;
    uint256 public totalFeesCollected;
    uint256 public totalBettingVolume;

    // Custom errors to save gas
    error ConditionAlreadyExists();
    error ConditionNotFound();
    error ConditionAlreadyResolved();
    error ConditionNotResolved();
    error BettingPeriodEnded();
    error InvalidBetAmount();
    error NoWinningBet();
    error EmptyPool();
    error NoBetsOnOutcome();
    error InvalidAddress();
    error InvalidFee();
    error NoFeesToWithdraw();
    error InvalidOutcome();
    error CurrentPeriodEnded();
    error BettingPeriodNotEnded();
    error AlreadyClaimed();
    error ConditionClosed();
    error ConditionNotClosed();
    error NoBetsToRefund();

    struct Condition {
        bytes32 matchId;
        bool resolved;
        bool closed; // Closed without resolution
        uint256 winningOutcome;
        uint256 totalPool;
        uint256 endTime;
        uint256 houseFee; // Add houseFee field
        uint256 minOutcome;
        uint256 maxOutcome;
        mapping(uint256 => uint256) outcomeBets;
        mapping(address => mapping(uint256 => uint256)) userBets;
        mapping(address => bool) hasClaimed;
        mapping(address => uint256) claimedAmounts;
        mapping(address => bool) hasRefunded;
        mapping(address => uint256) refundedAmounts;
        mapping(address => uint256[]) userOutcomes; // Store outcomes each user has bet on
    }

    mapping(bytes32 => Condition) public conditions;

    // Track user participation
    mapping(address => bytes32[]) private userMatches;
    mapping(address => bytes32[]) private userPayouts;
    mapping(address => mapping(bytes32 => bool)) private userParticipated;

    // Events
    event ConditionCreated(bytes32 indexed matchId, uint256 endTime);
    event BetPlaced(
        address indexed user,
        bytes32 indexed matchId,
        uint256 indexed outcome,
        uint256 amount,
        uint256 totalPool
    );
    event ConditionResolved(bytes32 indexed matchId, uint256 winningOutcome);
    event PayoutClaimed(
        address indexed user,
        bytes32 indexed matchId,
        uint256 amount
    );
    event HouseFeeCollected(bytes32 matchId, uint256 feeAmount);
    event FeesWithdrawn(address indexed owner, uint256 amount);
    event OracleChanged(address indexed oldOracle, address indexed newOracle);
    event HouseFeeChanged(uint256 oldFee, uint256 newFee);
    event ConditionEndTimeUpdated(
        bytes32 indexed matchId,
        uint256 oldEndTime,
        uint256 newEndTime
    );
    event ConditionClosedForRefund(bytes32 indexed matchId);
    event BetRefunded(
        address indexed user,
        bytes32 indexed matchId,
        uint256 amount
    );

    modifier onlyOracle() {
        if (msg.sender != oracle) revert InvalidAddress();
        _;
    }

    /// @notice Contract constructor
    /// @param _collateralToken Address of the ERC20 token used for bets
    /// @param _oracle Address authorized to create/resolve conditions
    /// @param _houseFee Fee percentage taken from the total pool (1-10%)
    constructor(
        IERC20 _collateralToken,
        address _oracle,
        uint256 _houseFee
    ) Ownable(msg.sender) {
        // Pass msg.sender to the Ownable constructor
        if (address(_collateralToken) == address(0)) revert InvalidAddress();
        if (_oracle == address(0)) revert InvalidAddress();

        collateralToken = _collateralToken;
        oracle = _oracle;
        setHouseFee(_houseFee);
    }

    /// @notice Creates a new betting condition
    /// @param matchId Unique identifier for the match
    /// @param endTime Timestamp after which betting is no longer allowed
    /// @param minOutcome Minimum valid outcome
    /// @param maxOutcome Maximum valid outcome
    function createCondition(
        bytes32 matchId,
        uint256 endTime,
        uint256 minOutcome,
        uint256 maxOutcome
    ) external onlyOracle {
        if (conditions[matchId].endTime != 0) revert ConditionAlreadyExists();
        if (endTime <= block.timestamp) revert BettingPeriodEnded();
        if (minOutcome > maxOutcome) revert InvalidOutcome();

        Condition storage newCondition = conditions[matchId];
        newCondition.matchId = matchId;
        newCondition.endTime = endTime;
        newCondition.houseFee = houseFee; // Store current houseFee
        newCondition.minOutcome = minOutcome;
        newCondition.maxOutcome = maxOutcome;

        emit ConditionCreated(matchId, endTime);
    }

    /// @notice Places a bet on a specific outcome
    /// @param matchId The match identifier
    /// @param outcome The outcome being bet on
    /// @param amount Amount of tokens to bet
    function placeBet(
        bytes32 matchId,
        uint256 outcome,
        uint256 amount
    ) external nonReentrant {
        Condition storage condition = conditions[matchId];
        if (condition.endTime == 0) revert ConditionNotFound();
        if (condition.resolved) revert ConditionAlreadyResolved();
        if (condition.closed) revert ConditionClosed();
        if (block.timestamp >= condition.endTime) revert BettingPeriodEnded();
        if (amount == 0) revert InvalidBetAmount();
        if (outcome < condition.minOutcome || outcome > condition.maxOutcome)
            revert InvalidOutcome();

        // Check if this is the first time the user is betting on this outcome
        if (condition.userBets[msg.sender][outcome] == 0) {
            condition.userOutcomes[msg.sender].push(outcome);
        }

        condition.outcomeBets[outcome] += amount;
        condition.userBets[msg.sender][outcome] += amount;
        condition.totalPool += amount;

        totalBettingVolume += amount;

        // Track user participation if not already tracked
        if (!userParticipated[msg.sender][matchId]) {
            userMatches[msg.sender].push(matchId);
            userParticipated[msg.sender][matchId] = true;
        }

        emit BetPlaced(
            msg.sender,
            matchId,
            outcome,
            amount,
            condition.totalPool
        );

        collateralToken.safeTransferFrom(msg.sender, address(this), amount);
    }

    /// @notice Resolves a condition with a winning outcome
    /// @param matchId The match identifier
    /// @param winningOutcome The outcome that won
    function resolveCondition(
        bytes32 matchId,
        uint256 winningOutcome
    ) external onlyOracle {
        Condition storage condition = conditions[matchId];
        if (condition.endTime == 0) revert ConditionNotFound();
        if (condition.resolved) revert ConditionAlreadyResolved();
<<<<<<< HEAD
        if (block.timestamp < condition.endTime) revert BettingPeriodNotEnded();
=======
        if (condition.closed) revert ConditionClosed();
        // if (block.timestamp < condition.endTime) revert BettingPeriodNotEnded();
>>>>>>> d6f9bea0

        condition.resolved = true;
        condition.winningOutcome = winningOutcome;

        uint256 houseCut = (condition.totalPool * condition.houseFee) /
            FEE_DENOMINATOR;
        totalFeesCollected += houseCut;
        uint256 winningPool = condition.outcomeBets[winningOutcome];

        // If no one bet on the winning outcome, add remaining funds to house fees
        if (winningPool == 0) {
            totalFeesCollected += condition.totalPool;
        } else {
            totalFeesCollected += houseCut;
        }

        emit ConditionResolved(matchId, winningOutcome);
        emit HouseFeeCollected(matchId, houseCut);
    }

    /// @notice Closes a condition without declaring a winner (e.g., match canceled)
    /// @param matchId The match identifier
    function closeCondition(bytes32 matchId) external onlyOracle {
        Condition storage condition = conditions[matchId];
        if (condition.matchId == bytes32(0)) revert ConditionNotFound();
        if (condition.resolved) revert ConditionAlreadyResolved();
        if (condition.closed) revert ConditionClosed();

        condition.closed = true;

        emit ConditionClosedForRefund(matchId);
    }

    /// @notice Allows a user to claim their winnings
    /// @param matchId The match identifier
    function claimPayout(bytes32 matchId) external nonReentrant {
        Condition storage condition = conditions[matchId];
        if (!condition.resolved) revert ConditionNotResolved();
        if (condition.hasClaimed[msg.sender]) revert AlreadyClaimed();

        uint256 userBet = condition.userBets[msg.sender][
            condition.winningOutcome
        ];
        if (userBet == 0) revert NoWinningBet();

        uint256 conditionTotalPool = condition.totalPool;
        if (conditionTotalPool == 0) revert EmptyPool();

        uint256 houseCut = (conditionTotalPool * condition.houseFee) /
            FEE_DENOMINATOR;
        uint256 payoutPool = conditionTotalPool - houseCut;

        uint256 outcomePool = condition.outcomeBets[condition.winningOutcome];

        // If no bets were placed on the winning outcome, return early
        if (outcomePool == 0) return;

        uint256 payout = (userBet * payoutPool) / outcomePool;

        // Update claim status, amount and payouts before transfer
        condition.hasClaimed[msg.sender] = true;
        condition.claimedAmounts[msg.sender] = payout;

        // Track payout
        userPayouts[msg.sender].push(matchId);

        emit PayoutClaimed(msg.sender, matchId, payout);

        collateralToken.safeTransfer(msg.sender, payout);
    }

    /// @notice Allows a user to claim a refund for their bets on a closed condition
    /// @param matchId The match identifier
    function claimRefund(bytes32 matchId) external nonReentrant {
        Condition storage condition = conditions[matchId];
        if (!condition.closed) revert ConditionNotClosed();
        if (condition.hasRefunded[msg.sender]) revert AlreadyClaimed();

        uint256 totalUserBet = 0;
        uint256[] storage userOutcomes = condition.userOutcomes[msg.sender];
        
        // Only loop through outcomes the user has actually bet on
        for (uint256 i = 0; i < userOutcomes.length; i++) {
            uint256 outcome = userOutcomes[i];
            totalUserBet += condition.userBets[msg.sender][outcome];
            
            // Clear the user's bets as they are being refunded
            condition.userBets[msg.sender][outcome] = 0;
        }

        if (totalUserBet == 0) revert NoBetsToRefund();

        // Mark as refunded before transfer to prevent reentrancy
        condition.hasRefunded[msg.sender] = true;
        condition.refundedAmounts[msg.sender] = totalUserBet;

        // Clear the user's outcomes array since all bets are refunded
        delete condition.userOutcomes[msg.sender];

        bool success = collateralToken.transfer(msg.sender, totalUserBet);
        if (!success) revert();

        emit BetRefunded(msg.sender, matchId, totalUserBet);
    }

    /// @notice Calculates the current odds for a specific outcome
    /// @param matchId The match identifier
    /// @param outcome The outcome to get odds for
    /// @return The current odds multiplied by 1e18
    function getOdds(
        bytes32 matchId,
        uint256 outcome
    ) external view returns (uint256) {
        Condition storage condition = conditions[matchId];
        if (condition.endTime == 0) revert ConditionNotFound();

        uint256 totalPool = condition.totalPool;
        uint256 outcomePool = condition.outcomeBets[outcome];
        if (outcomePool == 0) revert NoBetsOnOutcome();

        // Safe multiplication by checking that totalPool * 1e18 doesn't overflow
        if (totalPool > 0 && totalPool > type(uint256).max / 1e18) {
            // If might overflow, scale down first
            return (totalPool / outcomePool) * 1e18;
        } else {
            return (totalPool * 1e18) / outcomePool;
        }
    }

    /// @notice Sets a new oracle address
    /// @param newOracle The new oracle address
    function setOracle(address newOracle) external onlyOwner {
        if (newOracle == address(0)) revert InvalidAddress();
        address oldOracle = oracle;
        oracle = newOracle;
        emit OracleChanged(oldOracle, newOracle);
    }

    /// @notice Sets a new house fee
    /// @param _houseFee The new house fee percentage
    function setHouseFee(uint256 _houseFee) public onlyOwner {
        if (_houseFee > 10) revert InvalidFee();
        uint256 oldFee = houseFee;
        houseFee = _houseFee;
        emit HouseFeeChanged(oldFee, _houseFee);
    }

    /// @notice Withdraws collected fees to the owner
    function withdrawFees() external onlyOwner nonReentrant {
        if (totalFeesCollected == 0) revert NoFeesToWithdraw();

        uint256 feesToWithdraw = totalFeesCollected;
        totalFeesCollected = 0;

        collateralToken.safeTransfer(owner(), feesToWithdraw);

        emit FeesWithdrawn(owner(), feesToWithdraw);
    }

    /// @notice Updates the end time for a betting condition
    /// @param matchId The match identifier
    /// @param newEndTime New timestamp after which betting is no longer allowed
    function updateConditionEndTime(
        bytes32 matchId,
        uint256 newEndTime
    ) external onlyOracle {
        Condition storage condition = conditions[matchId];
        if (condition.endTime == 0) revert ConditionNotFound();
        if (condition.resolved) revert ConditionAlreadyResolved();
<<<<<<< HEAD
        if (block.timestamp >= condition.endTime) revert CurrentPeriodEnded();
=======
        if (condition.closed) revert ConditionClosed();
>>>>>>> d6f9bea0
        if (newEndTime <= block.timestamp) revert BettingPeriodEnded();

        uint256 oldEndTime = condition.endTime;
        condition.endTime = newEndTime;

        emit ConditionEndTimeUpdated(matchId, oldEndTime, newEndTime);
    }

    /// @notice Returns the total bet a user placed on a specific outcome for a given matchId
    /// @param matchId The match identifier
    /// @param user The user address
    /// @param outcome The outcome to check
    /// @return The amount bet by the user on the outcome
    function getUserBetForOutcome(
        bytes32 matchId,
        address user,
        uint256 outcome
    ) external view returns (uint256) {
        return conditions[matchId].userBets[user][outcome];
    }

    /// @notice Returns the total amount bet on a specific outcome for a given matchId
    /// @param matchId The match identifier
    /// @param outcome The outcome to check
    /// @return The total amount bet on the outcome
    function getTotalOutcomeBet(
        bytes32 matchId,
        uint256 outcome
    ) external view returns (uint256) {
        return conditions[matchId].outcomeBets[outcome];
    }

    /// @notice Checks if a user can claim winnings for a given match
    /// @param matchId The match identifier
    /// @param user The user address
    /// @return Whether the user can claim winnings
    function getClaimable(
        bytes32 matchId,
        address user
    ) external view returns (bool) {
        Condition storage condition = conditions[matchId];
        return (condition.resolved &&
            condition.userBets[user][condition.winningOutcome] > 0 &&
            !condition.hasClaimed[user]);
    }

<<<<<<< HEAD
    /// @notice Get all matches a user has participated in (paginated version)
    /// @param user The user address
    /// @param offset Starting index in the array
    /// @param limit Maximum number of items to return
    /// @return matches Array of matchIds the user has bet on
    /// @return total Total number of matches for the user
    function getUserMatches(
        address user,
        uint256 offset,
        uint256 limit
    ) external view returns (bytes32[] memory matches, uint256 total) {
        bytes32[] storage allMatches = userMatches[user];
        total = allMatches.length;

        if (offset >= total || limit == 0) {
            return (new bytes32[](0), total);
        }

        uint256 end = offset + limit;
        if (end > total) {
            end = total;
        }
        uint256 resultLength = end - offset;

        matches = new bytes32[](resultLength);
        for (uint256 i = 0; i < resultLength; i++) {
            matches[i] = allMatches[offset + i];
        }

        return (matches, total);
    }

    /// @notice Get all matches a user has claimed payouts for (paginated version)
    /// @param user The user address
    /// @param offset Starting index in the array
    /// @param limit Maximum number of items to return
    /// @return payouts Array of matchIds the user has received payouts for
    /// @return total Total number of payouts for the user
    function getUserPayouts(
        address user,
        uint256 offset,
        uint256 limit
    ) external view returns (bytes32[] memory payouts, uint256 total) {
        bytes32[] storage allPayouts = userPayouts[user];
        total = allPayouts.length;

        if (offset >= total || limit == 0) {
            return (new bytes32[](0), total);
        }

        uint256 end = offset + limit;
        if (end > total) {
            end = total;
        }
        uint256 resultLength = end - offset;

        payouts = new bytes32[](resultLength);
        for (uint256 i = 0; i < resultLength; i++) {
            payouts[i] = allPayouts[offset + i];
        }

        return (payouts, total);
    }

    // Keep the original functions but mark them as deprecated
    /// @notice Get all matches a user has participated in (deprecated - use paginated version)
=======
    /// @notice Checks if a user can claim a refund for a given match
    /// @param matchId The match identifier
    /// @param user The user address
    /// @return Whether the user can claim a refund
    function getRefundable(
        bytes32 matchId,
        address user
    ) external view returns (bool) {
        Condition storage condition = conditions[matchId];

        if (!condition.closed) return false;
        if (condition.hasRefunded[user]) return false;
        
        return condition.userOutcomes[user].length > 0;
    }

    /// @notice Get all matches a user has participated in
>>>>>>> d6f9bea0
    /// @param user The user address
    /// @return Array of matchIds the user has bet on
    function getUserMatches(
        address user
    ) external view returns (bytes32[] memory) {
        return userMatches[user];
    }

    /// @notice Get all matches a user has claimed payouts for (deprecated - use paginated version)
    /// @param user The user address
    /// @return Array of matchIds the user has received payouts for
    function getUserPayouts(
        address user
    ) external view returns (bytes32[] memory) {
        return userPayouts[user];
    }

    /// @notice Check if a user has participated in a specific match
    /// @param user The user address
    /// @param matchId The match identifier
    /// @return Whether the user has participated in the match
    function hasUserParticipated(
        address user,
        bytes32 matchId
    ) external view returns (bool) {
        return userParticipated[user][matchId];
    }

    /// @notice Returns the claimed amount for a user in a given match
    /// @param matchId The match identifier
    /// @param user The address of the user
    /// @return The amount claimed by the user
    function getUserWinnings(
        bytes32 matchId,
        address user
    ) external view returns (uint256) {
        return conditions[matchId].claimedAmounts[user];
    }

    /// @notice Returns the refunded amount for a user in a given match
    /// @param matchId The match identifier
    /// @param user The address of the user
    /// @return The amount refunded to the user
    function getUserRefund(
        bytes32 matchId,
        address user
    ) external view returns (uint256) {
        return conditions[matchId].refundedAmounts[user];
    }

    /// @notice Get the claim status and amount for a user
    /// @param matchId The match identifier
    /// @param user The user address
    /// @return claimed Whether the user has claimed their winnings
    /// @return amount The amount claimed by the user (0 if not claimed)
    function getClaimStatus(
        bytes32 matchId,
        address user
    ) external view returns (bool claimed, uint256 amount) {
        Condition storage condition = conditions[matchId];
        return (condition.hasClaimed[user], condition.claimedAmounts[user]);
    }

<<<<<<< HEAD
    /// @notice Returns the total betting volume across all conditions
    /// @return The total betting volume
    function getTotalBettingVolume() external view returns (uint256) {
        return totalBettingVolume;
=======
    /// @notice Check if a condition has been closed without resolution
    /// @param matchId The match identifier
    /// @return Whether the condition has been closed
    function isConditionClosed(bytes32 matchId) external view returns (bool) {
        return conditions[matchId].closed;
>>>>>>> d6f9bea0
    }
}<|MERGE_RESOLUTION|>--- conflicted
+++ resolved
@@ -202,12 +202,8 @@
         Condition storage condition = conditions[matchId];
         if (condition.endTime == 0) revert ConditionNotFound();
         if (condition.resolved) revert ConditionAlreadyResolved();
-<<<<<<< HEAD
         if (block.timestamp < condition.endTime) revert BettingPeriodNotEnded();
-=======
         if (condition.closed) revert ConditionClosed();
-        // if (block.timestamp < condition.endTime) revert BettingPeriodNotEnded();
->>>>>>> d6f9bea0
 
         condition.resolved = true;
         condition.winningOutcome = winningOutcome;
@@ -288,12 +284,12 @@
 
         uint256 totalUserBet = 0;
         uint256[] storage userOutcomes = condition.userOutcomes[msg.sender];
-        
+
         // Only loop through outcomes the user has actually bet on
         for (uint256 i = 0; i < userOutcomes.length; i++) {
             uint256 outcome = userOutcomes[i];
             totalUserBet += condition.userBets[msg.sender][outcome];
-            
+
             // Clear the user's bets as they are being refunded
             condition.userBets[msg.sender][outcome] = 0;
         }
@@ -377,11 +373,8 @@
         Condition storage condition = conditions[matchId];
         if (condition.endTime == 0) revert ConditionNotFound();
         if (condition.resolved) revert ConditionAlreadyResolved();
-<<<<<<< HEAD
         if (block.timestamp >= condition.endTime) revert CurrentPeriodEnded();
-=======
         if (condition.closed) revert ConditionClosed();
->>>>>>> d6f9bea0
         if (newEndTime <= block.timestamp) revert BettingPeriodEnded();
 
         uint256 oldEndTime = condition.endTime;
@@ -428,7 +421,6 @@
             !condition.hasClaimed[user]);
     }
 
-<<<<<<< HEAD
     /// @notice Get all matches a user has participated in (paginated version)
     /// @param user The user address
     /// @param offset Starting index in the array
@@ -495,7 +487,6 @@
 
     // Keep the original functions but mark them as deprecated
     /// @notice Get all matches a user has participated in (deprecated - use paginated version)
-=======
     /// @notice Checks if a user can claim a refund for a given match
     /// @param matchId The match identifier
     /// @param user The user address
@@ -508,12 +499,11 @@
 
         if (!condition.closed) return false;
         if (condition.hasRefunded[user]) return false;
-        
+
         return condition.userOutcomes[user].length > 0;
     }
 
     /// @notice Get all matches a user has participated in
->>>>>>> d6f9bea0
     /// @param user The user address
     /// @return Array of matchIds the user has bet on
     function getUserMatches(
@@ -577,17 +567,15 @@
         return (condition.hasClaimed[user], condition.claimedAmounts[user]);
     }
 
-<<<<<<< HEAD
     /// @notice Returns the total betting volume across all conditions
     /// @return The total betting volume
     function getTotalBettingVolume() external view returns (uint256) {
         return totalBettingVolume;
-=======
+    }
     /// @notice Check if a condition has been closed without resolution
     /// @param matchId The match identifier
     /// @return Whether the condition has been closed
     function isConditionClosed(bytes32 matchId) external view returns (bool) {
         return conditions[matchId].closed;
->>>>>>> d6f9bea0
     }
 }