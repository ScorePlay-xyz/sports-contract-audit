pragma solidity ^0.8.20;

// import "https://github.com/OpenZeppelin/openzeppelin-contracts/blob/master/contracts/token/ERC20/ERC20.sol";
import "@openzeppelin/contracts/token/ERC20/ERC20.sol";
// import "https://github.com/OpenZeppelin/openzeppelin-contracts/blob/master/contracts/access/Ownable.sol";
import "@openzeppelin/contracts/access/Ownable.sol";
// import "https://github.com/OpenZeppelin/openzeppelin-contracts/blob/master/contracts/utils/ReentrancyGuard.sol";
import "@openzeppelin/contracts/utils/ReentrancyGuard.sol";
import "@openzeppelin/contracts/token/ERC20/utils/SafeERC20.sol";

/// @title Enhanced Sports Prediction Contract
/// @notice Allows users to place bets on sports events with customizable outcomes
/// @dev Implements security features like ReentrancyGuard and Ownable
contract EnhancedSportsPrediction is Ownable, ReentrancyGuard {
    using SafeERC20 for IERC20;
    IERC20 public immutable collateralToken;
    address public oracle;
    uint256 public houseFee;
    uint256 public constant FEE_DENOMINATOR = 100;
    uint256 public totalFeesCollected;

    // Custom errors to save gas
    error ConditionAlreadyExists();
    error ConditionNotFound();
    error ConditionAlreadyResolved();
    error ConditionNotResolved();
    error BettingPeriodEnded();
    error InvalidBetAmount();
    error NoWinningBet();
    error EmptyPool();
    error NoBetsOnOutcome();
    error InvalidAddress();
    error InvalidFee();
    error NoFeesToWithdraw();
    error InvalidOutcome();
    error CurrentPeriodEnded();
    // error BettingPeriodNotEnded();
    error AlreadyClaimed();

    struct Condition {
        bytes32 matchId;
        bool resolved;
        uint256 winningOutcome;
        uint256 totalPool;
        uint256 endTime;
        mapping(uint256 => uint256) outcomeBets;
        mapping(address => mapping(uint256 => uint256)) userBets;
        mapping(address => bool) hasClaimed;
        mapping(address => uint256) claimedAmounts;
    }

    mapping(bytes32 => Condition) public conditions;

    // Track user participation
    mapping(address => bytes32[]) private userMatches;
    mapping(address => bytes32[]) private userPayouts;
    mapping(address => mapping(bytes32 => bool)) private userParticipated;

    // Events
    event ConditionCreated(bytes32 indexed matchId, uint256 endTime);
    event BetPlaced(
        address indexed user,
        bytes32 indexed matchId,
        uint256 indexed outcome,
        uint256 amount,
        uint256 totalPool
    );
    event ConditionResolved(bytes32 indexed matchId, uint256 winningOutcome);
    event PayoutClaimed(
        address indexed user,
        bytes32 indexed matchId,
        uint256 amount
    );
    event HouseFeeCollected(bytes32 matchId, uint256 feeAmount);
    event FeesWithdrawn(address indexed owner, uint256 amount);
    event OracleChanged(address indexed oldOracle, address indexed newOracle);
    event HouseFeeChanged(uint256 oldFee, uint256 newFee);
    event ConditionEndTimeUpdated(
        bytes32 indexed matchId,
        uint256 oldEndTime,
        uint256 newEndTime
    );

    modifier onlyOracle() {
        if (msg.sender != oracle) revert InvalidAddress();
        _;
    }

    /// @notice Contract constructor
    /// @param _collateralToken Address of the ERC20 token used for bets
    /// @param _oracle Address authorized to create/resolve conditions
    /// @param _houseFee Fee percentage taken from the total pool (1-10%)
    constructor(
        IERC20 _collateralToken,
        address _oracle,
        uint256 _houseFee
    ) Ownable(msg.sender) {
        // Pass msg.sender to the Ownable constructor
        if (address(_collateralToken) == address(0)) revert InvalidAddress();
        if (_oracle == address(0)) revert InvalidAddress();

        collateralToken = _collateralToken;
        oracle = _oracle;
        setHouseFee(_houseFee);
    }

    /// @notice Creates a new betting condition
    /// @param matchId Unique identifier for the match
    /// @param endTime Timestamp after which betting is no longer allowed
    function createCondition(
        bytes32 matchId,
        uint256 endTime
    ) external onlyOracle {
        if (conditions[matchId].matchId != bytes32(0))
            revert ConditionAlreadyExists();
        if (endTime <= block.timestamp) revert BettingPeriodEnded();

        Condition storage newCondition = conditions[matchId];
        newCondition.matchId = matchId;
        newCondition.endTime = endTime;

        emit ConditionCreated(matchId, endTime);
    }

    /// @notice Places a bet on a specific outcome
    /// @param matchId The match identifier
    /// @param outcome The outcome being bet on
    /// @param amount Amount of tokens to bet
    function placeBet(
        bytes32 matchId,
        uint256 outcome,
        uint256 amount
    ) external nonReentrant {
        Condition storage condition = conditions[matchId];
        if (condition.matchId == bytes32(0)) revert ConditionNotFound();
        if (condition.resolved) revert ConditionAlreadyResolved();
        if (block.timestamp >= condition.endTime) revert BettingPeriodEnded();
        if (amount == 0) revert InvalidBetAmount();

<<<<<<< HEAD
        collateralToken.safeTransferFrom(msg.sender, address(this), amount);

=======
>>>>>>> 0d9f36fc
        condition.outcomeBets[outcome] += amount;
        condition.userBets[msg.sender][outcome] += amount;
        condition.totalPool += amount;

        // Track user participation if not already tracked
        if (!userParticipated[msg.sender][matchId]) {
            userMatches[msg.sender].push(matchId);
            userParticipated[msg.sender][matchId] = true;
        }

        emit BetPlaced(
            msg.sender,
            matchId,
            outcome,
            amount,
            condition.totalPool
        );

        bool success = collateralToken.transferFrom(
            msg.sender,
            address(this),
            amount
        );
        if (!success) revert();
    }

    /// @notice Resolves a condition with a winning outcome
    /// @param matchId The match identifier
    /// @param winningOutcome The outcome that won
    function resolveCondition(
        bytes32 matchId,
        uint256 winningOutcome
    ) external onlyOracle {
        Condition storage condition = conditions[matchId];
        if (condition.matchId == bytes32(0)) revert ConditionNotFound();
        if (condition.resolved) revert ConditionAlreadyResolved();
        // if (block.timestamp < condition.endTime) revert BettingPeriodNotEnded();

        condition.resolved = true;
        condition.winningOutcome = winningOutcome;

        uint256 houseCut = (condition.totalPool * houseFee) / FEE_DENOMINATOR;
        totalFeesCollected += houseCut;

        emit ConditionResolved(matchId, winningOutcome);
        emit HouseFeeCollected(matchId, houseCut);
    }

    /// @notice Allows a user to claim their winnings
    /// @param matchId The match identifier
    function claimPayout(bytes32 matchId) external nonReentrant {
        Condition storage condition = conditions[matchId];
        if (!condition.resolved) revert ConditionNotResolved();
        if (condition.hasClaimed[msg.sender]) revert AlreadyClaimed();

        uint256 userBet = condition.userBets[msg.sender][
            condition.winningOutcome
        ];
        if (userBet == 0) revert NoWinningBet();

        uint256 conditionTotalPool = condition.totalPool;
        if (conditionTotalPool == 0) revert EmptyPool();

        uint256 houseCut = (conditionTotalPool * houseFee) / FEE_DENOMINATOR;
        uint256 payoutPool = conditionTotalPool - houseCut;

        uint256 outcomePool = condition.outcomeBets[condition.winningOutcome];
        if (outcomePool == 0) revert NoBetsOnOutcome();

        uint256 payout = (userBet * payoutPool) / outcomePool;

        // Update claim status, amount and payouts before transfer
        condition.hasClaimed[msg.sender] = true;
        condition.claimedAmounts[msg.sender] = payout;
<<<<<<< HEAD

        collateralToken.safeTransfer(msg.sender, payout);

        // Track payout
=======
>>>>>>> 0d9f36fc
        userPayouts[msg.sender].push(matchId);

        emit PayoutClaimed(msg.sender, matchId, payout);

        bool success = collateralToken.transfer(msg.sender, payout);
        if (!success) revert();
    }

    /// @notice Calculates the current odds for a specific outcome
    /// @param matchId The match identifier
    /// @param outcome The outcome to get odds for
    /// @return The current odds multiplied by 1e18
    function getOdds(
        bytes32 matchId,
        uint256 outcome
    ) external view returns (uint256) {
        Condition storage condition = conditions[matchId];
        if (condition.matchId == bytes32(0)) revert ConditionNotFound();

        uint256 totalPool = condition.totalPool;
        uint256 outcomePool = condition.outcomeBets[outcome];
        if (outcomePool == 0) revert NoBetsOnOutcome();

        // Safe multiplication by checking that totalPool * 1e18 doesn't overflow
        if (totalPool > 0 && totalPool > type(uint256).max / 1e18) {
            // If might overflow, scale down first
            return (totalPool / outcomePool) * 1e18;
        } else {
            return (totalPool * 1e18) / outcomePool;
        }
    }

    /// @notice Sets a new oracle address
    /// @param newOracle The new oracle address
    function setOracle(address newOracle) external onlyOwner {
        if (newOracle == address(0)) revert InvalidAddress();
        address oldOracle = oracle;
        oracle = newOracle;
        emit OracleChanged(oldOracle, newOracle);
    }

    /// @notice Sets a new house fee
    /// @param _houseFee The new house fee percentage
    function setHouseFee(uint256 _houseFee) public onlyOwner {
        if (_houseFee > 10) revert InvalidFee();
        uint256 oldFee = houseFee;
        houseFee = _houseFee;
        emit HouseFeeChanged(oldFee, _houseFee);
    }

    /// @notice Withdraws collected fees to the owner
    function withdrawFees() external onlyOwner nonReentrant {
        if (totalFeesCollected == 0) revert NoFeesToWithdraw();

        uint256 feesToWithdraw = totalFeesCollected;
        totalFeesCollected = 0;

        collateralToken.safeTransfer(owner(), feesToWithdraw);

        emit FeesWithdrawn(owner(), feesToWithdraw);
    }

    /// @notice Updates the end time for a betting condition
    /// @param matchId The match identifier
    /// @param newEndTime New timestamp after which betting is no longer allowed
    function updateConditionEndTime(
        bytes32 matchId,
        uint256 newEndTime
    ) external onlyOracle {
        Condition storage condition = conditions[matchId];
        if (condition.matchId == bytes32(0)) revert ConditionNotFound();
        if (condition.resolved) revert ConditionAlreadyResolved();
        if (block.timestamp >= condition.endTime) revert CurrentPeriodEnded();
        if (newEndTime <= block.timestamp) revert BettingPeriodEnded();

        uint256 oldEndTime = condition.endTime;
        condition.endTime = newEndTime;

        emit ConditionEndTimeUpdated(matchId, oldEndTime, newEndTime);
    }

    /// @notice Returns the total bet a user placed on a specific outcome for a given matchId
    /// @param matchId The match identifier
    /// @param user The user address
    /// @param outcome The outcome to check
    /// @return The amount bet by the user on the outcome
    function getUserBetForOutcome(
        bytes32 matchId,
        address user,
        uint256 outcome
    ) external view returns (uint256) {
        return conditions[matchId].userBets[user][outcome];
    }

    /// @notice Returns the total amount bet on a specific outcome for a given matchId
    /// @param matchId The match identifier
    /// @param outcome The outcome to check
    /// @return The total amount bet on the outcome
    function getTotalOutcomeBet(
        bytes32 matchId,
        uint256 outcome
    ) external view returns (uint256) {
        return conditions[matchId].outcomeBets[outcome];
    }

    /// @notice Checks if a user can claim winnings for a given match
    /// @param matchId The match identifier
    /// @param user The user address
    /// @return Whether the user can claim winnings
    function getClaimable(
        bytes32 matchId,
        address user
    ) external view returns (bool) {
        Condition storage condition = conditions[matchId];
        return (condition.resolved &&
            condition.userBets[user][condition.winningOutcome] > 0 &&
            !condition.hasClaimed[user]);
    }

    /// @notice Get all matches a user has participated in (paginated version)
    /// @param user The user address
    /// @param offset Starting index in the array
    /// @param limit Maximum number of items to return
    /// @return matches Array of matchIds the user has bet on
    /// @return total Total number of matches for the user
    function getUserMatches(
        address user,
        uint256 offset,
        uint256 limit
    ) external view returns (bytes32[] memory matches, uint256 total) {
        bytes32[] storage allMatches = userMatches[user];
        total = allMatches.length;

        if (offset >= total || limit == 0) {
            return (new bytes32[](0), total);
        }

        uint256 end = offset + limit;
        if (end > total) {
            end = total;
        }
        uint256 resultLength = end - offset;

        matches = new bytes32[](resultLength);
        for (uint256 i = 0; i < resultLength; i++) {
            matches[i] = allMatches[offset + i];
        }

        return (matches, total);
    }

    /// @notice Get all matches a user has claimed payouts for (paginated version)
    /// @param user The user address
    /// @param offset Starting index in the array
    /// @param limit Maximum number of items to return
    /// @return payouts Array of matchIds the user has received payouts for
    /// @return total Total number of payouts for the user
    function getUserPayouts(
        address user,
        uint256 offset,
        uint256 limit
    ) external view returns (bytes32[] memory payouts, uint256 total) {
        bytes32[] storage allPayouts = userPayouts[user];
        total = allPayouts.length;

        if (offset >= total || limit == 0) {
            return (new bytes32[](0), total);
        }

        uint256 end = offset + limit;
        if (end > total) {
            end = total;
        }
        uint256 resultLength = end - offset;

        payouts = new bytes32[](resultLength);
        for (uint256 i = 0; i < resultLength; i++) {
            payouts[i] = allPayouts[offset + i];
        }

        return (payouts, total);
    }

    // Keep the original functions but mark them as deprecated
    /// @notice Get all matches a user has participated in (deprecated - use paginated version)
    /// @param user The user address
    /// @return Array of matchIds the user has bet on
    function getUserMatches(
        address user
    ) external view returns (bytes32[] memory) {
        return userMatches[user];
    }

    /// @notice Get all matches a user has claimed payouts for (deprecated - use paginated version)
    /// @param user The user address
    /// @return Array of matchIds the user has received payouts for
    function getUserPayouts(
        address user
    ) external view returns (bytes32[] memory) {
        return userPayouts[user];
    }

    /// @notice Check if a user has participated in a specific match
    /// @param user The user address
    /// @param matchId The match identifier
    /// @return Whether the user has participated in the match
    function hasUserParticipated(
        address user,
        bytes32 matchId
    ) external view returns (bool) {
        return userParticipated[user][matchId];
    }

    /// @notice Returns the claimed amount for a user in a given match
    /// @param matchId The match identifier
    /// @param user The address of the user
    /// @return The amount claimed by the user
    function getUserWinnings(
        bytes32 matchId,
        address user
    ) external view returns (uint256) {
        return conditions[matchId].claimedAmounts[user];
    }

    /// @notice Get the claim status and amount for a user
    /// @param matchId The match identifier
    /// @param user The user address
    /// @return claimed Whether the user has claimed their winnings
    /// @return amount The amount claimed by the user (0 if not claimed)
    function getClaimStatus(
        bytes32 matchId,
        address user
    ) external view returns (bool claimed, uint256 amount) {
        Condition storage condition = conditions[matchId];
        return (condition.hasClaimed[user], condition.claimedAmounts[user]);
    }
}<|MERGE_RESOLUTION|>--- conflicted
+++ resolved
@@ -137,11 +137,6 @@
         if (block.timestamp >= condition.endTime) revert BettingPeriodEnded();
         if (amount == 0) revert InvalidBetAmount();
 
-<<<<<<< HEAD
-        collateralToken.safeTransferFrom(msg.sender, address(this), amount);
-
-=======
->>>>>>> 0d9f36fc
         condition.outcomeBets[outcome] += amount;
         condition.userBets[msg.sender][outcome] += amount;
         condition.totalPool += amount;
@@ -160,12 +155,7 @@
             condition.totalPool
         );
 
-        bool success = collateralToken.transferFrom(
-            msg.sender,
-            address(this),
-            amount
-        );
-        if (!success) revert();
+        collateralToken.safeTransferFrom(msg.sender, address(this), amount);
     }
 
     /// @notice Resolves a condition with a winning outcome
@@ -216,19 +206,13 @@
         // Update claim status, amount and payouts before transfer
         condition.hasClaimed[msg.sender] = true;
         condition.claimedAmounts[msg.sender] = payout;
-<<<<<<< HEAD
+
+        // Track payout
+        userPayouts[msg.sender].push(matchId);
+
+        emit PayoutClaimed(msg.sender, matchId, payout);
 
         collateralToken.safeTransfer(msg.sender, payout);
-
-        // Track payout
-=======
->>>>>>> 0d9f36fc
-        userPayouts[msg.sender].push(matchId);
-
-        emit PayoutClaimed(msg.sender, matchId, payout);
-
-        bool success = collateralToken.transfer(msg.sender, payout);
-        if (!success) revert();
     }
 
     /// @notice Calculates the current odds for a specific outcome
