--- conflicted
+++ resolved
@@ -12,12 +12,8 @@
 /// @notice Allows users to place bets on sports events with customizable outcomes
 /// @dev Implements security features like ReentrancyGuard and Ownable
 contract EnhancedSportsPrediction is Ownable, ReentrancyGuard {
-<<<<<<< HEAD
+    using SafeERC20 for IERC20;
     IERC20 public immutable collateralToken;
-=======
-    using SafeERC20 for IERC20;
-    IERC20 public collateralToken;
->>>>>>> 0542a253
     address public oracle;
     uint256 public houseFee;
     uint256 public constant FEE_DENOMINATOR = 100;
@@ -353,7 +349,7 @@
             end = total;
         }
         uint256 resultLength = end - offset;
-        
+
         matches = new bytes32[](resultLength);
         for (uint256 i = 0; i < resultLength; i++) {
             matches[i] = allMatches[offset + i];
@@ -385,7 +381,7 @@
             end = total;
         }
         uint256 resultLength = end - offset;
-        
+
         payouts = new bytes32[](resultLength);
         for (uint256 i = 0; i < resultLength; i++) {
             payouts[i] = allPayouts[offset + i];
